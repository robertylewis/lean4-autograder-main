import Lean
import AutograderLib
-- Ensures Mathlib is compiled when the container is being uploaded:
-- import Mathlib
open Lean IO System Elab Command

-- Don't change these
def agPkgPathPrefix : FilePath := ".lake" / "packages" / "autograder"
def solutionDirName := "AutograderTests"
def submissionUploadDir : FilePath := "/autograder/submission"
def resultsJsonPath : FilePath := ".." / "results" / "results.json"
-- These are arbitrary
def solutionModuleName := "Solution"
def submissionFileName := "Assignment.lean"

-- These are generated based on the above
def sheetModuleName := s!"{solutionDirName}.{solutionModuleName}".toName
def sheetFileName := s!"{solutionModuleName}.lean"
def sheetFile : FilePath :=
  agPkgPathPrefix / solutionDirName / sheetFileName

-- Used for non-exercise-specific results (e.g., global failures)
structure FailureResult where
  output : String
  score : Float := 0.0
  output_format : String := "text"
  deriving ToJson

structure ExerciseResult where
  score : Float
  output : String
  name : Name
  status : String
  deriving ToJson

structure GradingResults where
  tests : Array ExerciseResult
  output: String
  output_format: String := "text"
  deriving ToJson

def Lean.Environment.moduleDataOf? (module : Name) (env : Environment)
  : Option ModuleData := do
  let modIdx : Nat ← env.getModuleIdx? module
  env.header.moduleData[modIdx]?

def Lean.Environment.moduleOfDecl? (decl : Name) (env : Environment)
  : Option Name := do
  let modIdx : Nat ← env.getModuleIdxFor? decl
  env.header.moduleNames[modIdx]?

def validAxioms : Array Name :=
  #["Classical.choice".toName,
    "Quot.sound".toName,
    "propext".toName,
    "funext".toName]

def axiomHasCorrectType (ax : Name) (sheet submission : Environment) : Bool :=
  match (sheet.find? ax, submission.find? ax) with
    | (some sheetConst, some subConst) => sheetConst.type == subConst.type
    | _                                => false

def findInvalidAxiom (submissionAxioms : List Name)
                     (sheet submission : Environment) : Option Name := do
  for ax in submissionAxioms do
    let isBaseAxiom := validAxioms.contains ax
    let isTaggedAxiom := legalAxiomAttr.hasTag sheet ax
    let isTypeCorrect := axiomHasCorrectType ax sheet submission

    -- If the axiom is not one of our predefined acceptable axioms, and is
    -- also not tagged in the stencil as legal, then it's invalid
    if ! (isBaseAxiom || isTaggedAxiom) || ! isTypeCorrect then
      return ax
  none

-- Ideally, we could format our Gradescope output nicely as HTML and escape
-- inserted file names/error messages/etc. Unfortunately, Gradescope doesn't
-- handle pre-escaped HTML well (it tries to re-escape it), so until a
-- workaround for that issue is found, we'll stick with plain text.
def escapeHtml (s : String) :=
  [("<", "&lt;"), (">", "&gt;"), ("&", "&amp;"), ("\"", "&quot;")].foldl
    (λ acc (char, repl) => acc.replace char repl) s

-- Throw error and show it to the student, optionally providing additional
-- information for the instructor only
def exitWithError {α} (errMsg : String) (instructorInfo: String := "")
  : IO α := do
  let result : FailureResult := {output := errMsg}
  IO.FS.writeFile resultsJsonPath (toJson result).pretty
  throw <| IO.userError (errMsg ++ "\n" ++ instructorInfo)

def gradeSubmission (sheet submission : Environment)
  : IO (Array ExerciseResult) := do
  let mut results := #[]

  for constEntry in sheet.constants.toList do
    let (name, constInfo) := constEntry
    -- Only consider annotated, non-internal declarations
    if let some pts := problemAttr.getParam? sheet name then
    if not name.isInternal then
      let result ←
        -- exercise to be filled in
        if let some subConstInfo := submission.find? name then
          -- Gather axioms in submitted declaration
          let (_, submissionState) :=
                ((CollectAxioms.collect name).run submission).run {}
          -- Tests:
          -- * Ensure declaration doesn't use `sorry` (separate from other
          --   axioms since it's especially common)
          if subConstInfo.value?.any (·.hasSorry) then
            pure { name,
                   status := "failed",
                   output := "Proof contains sorry",
                   score := 0.0 }
          -- * Ensure declaration type matches sheet
          else if not (constInfo.type == subConstInfo.type) then
              pure { name,
                     status := "failed",
                     output := "Type is different from expected: "
                                ++ s!"{constInfo.type} does not match "
                                ++ s!"{subConstInfo.type}",
                     score := 0.0 }
<<<<<<< HEAD
          -- * Submitted declaration must use only legal axioms
          else if let some badAx :=
            findInvalidAxiom submissionState.axioms.toList sheet submission
          then
            pure { name,
                    status := "failed",
                    output := s!"Uses unexpected axiom {badAx}",
                    score := 0.0 }
          -- * Submitted declaration must match the soundness of the sheet decl
          else if (subConstInfo.isUnsafe && ! constInfo.isUnsafe) ||
                  (subConstInfo.isPartial && ! constInfo.isPartial) then
            pure { name,
                    status := "failed",
                    output := "Declaration is partial or unsafe",
                    score := 0.0 }
          else
            pure { name,
                    status := "passed",
                    score := pts,
                    output := "Passed all tests" }
=======
            else
              let (_, submissionState) :=
                ((CollectAxioms.collect name).run submission).run {}
              if let some badAx :=
                findInvalidAxiom submissionState.axioms.toList sheet submission
                then pure { name,
                            status := "failed",
                            output := s!"Uses unexpected axiom {badAx}",
                            score := 0.0 }
              else
                pure { name,
                       status := "passed",
                       score := pts,
                       output := "Passed all tests" }
>>>>>>> 1a19d433
        else
          pure { name,
                 status := "failed",
                 output := "Declaration not found in submission",
                 score := 0.0 }
      results := results.push result

  -- Gradescope will not accept an empty tests list, and this most likely
  -- indicates a misconfiguration anyway
  if results.size == 0 then
    exitWithError <| "The autograder is unable to grade your submission "
        ++ "because no exercises have been marked as graded by your "
        ++ "instructor. Please notify your instructor of this error and "
        ++ "provide them with a link to this submission."
  return results

-- Returns a tuple of (fileName, outputMessage)
def moveFilesIntoPlace : IO (String × String) := do
  -- Copy the assignment's config file to the autograder directory
  IO.FS.writeFile (agPkgPathPrefix / "autograder_config.json")
      (← IO.FS.readFile "config.json")

  -- Copy the student's submission to the autograder directory. They should only
  -- have uploaded one Lean file; if they submitted more, we pick the first
  let submittedFiles ← submissionUploadDir.readDir
  let leanFiles := submittedFiles.filter
    (λ f => f.path.extension == some "lean")
  let some leanFile := leanFiles.get? (i := 0)
    | exitWithError <| "Your submission was not graded because it did not "
        ++ "contain a Lean file. Make sure to upload a single .lean file "
        ++ "containing your solutions."
  IO.FS.writeFile submissionFileName (← IO.FS.readFile leanFile.path)
  let output :=
    if leanFiles.size > 1
    then "Warning: You submitted multiple Lean files. The autograder expects "
      ++ "you to submit a single Lean file containing your solutions, and it "
      ++ s!"will only grade a single file. It has picked {leanFile.fileName} "
      ++ "to grade; this may not be the file you intended to be graded.\n\n"
    else ""
  pure (leanFile.fileName, output)

def getTemplateFromGitHub : IO Unit := do
  -- Read JSON config
  let configRaw ← IO.FS.readFile (agPkgPathPrefix / "autograder_config.json")
  let studentErrorText :=
    "The autograder failed to run because it is incorrectly configured. Please "
      ++ "notify your instructor of this error and provide them with a link to "
      ++ "your submission."
  let config ←
    try
      IO.ofExcept <| Json.parse configRaw
    catch _ =>
      exitWithError studentErrorText "Invalid JSON in autograder.json"
  if ← sheetFile.pathExists then FS.removeFile sheetFile
  let repoURLPath ← IO.ofExcept <| config.getObjValAs? String "public_repo"
  let some repoName := (repoURLPath.splitOn "/").getLast?
    | exitWithError studentErrorText "Invalid public_repo in autograder.json"

  -- Download the repo
  let repoLocalPath : FilePath := agPkgPathPrefix / repoName
  let out ← IO.Process.output {
    cmd := "git"
    args := #["clone", s!"https://github.com/{repoURLPath}",
              repoLocalPath.toString]
  }
  if out.exitCode != 0 then
    exitWithError <|
      "The autograder failed to run due to an issue retrieving the assignment. "
        ++ "Try resubmitting in a few minutes. If the problem persists, "
        ++ "contact your instructor and provide them with a link to this "
        ++ "submission."

  -- Move the assignment to the correct location; delete the cloned repo
  let assignmentPath ← IO.ofExcept <|
    config.getObjValAs? String "assignment_path"
  let curAsgnFilePath : FilePath := agPkgPathPrefix / repoName / assignmentPath
  IO.FS.rename curAsgnFilePath sheetFile
  IO.FS.removeDirAll repoLocalPath

def compileAutograder : IO Unit := do
  -- Compile the autograder so we get all our deps, even if the sheet itself
  -- fails to compile
  let compileArgs : Process.SpawnArgs := {
    cmd := "/root/.elan/bin/lake"
    args := #["build", "autograder", solutionDirName]
  }
  let out ← IO.Process.output compileArgs
  if out.exitCode != 0 then
    IO.println <| "WARNING: The autograder failed to compile. Note that this "
      ++ "may not be an error if your assignment template contains errors. "
      ++ "Compilation errors are printed below:\n"
      ++ out.stderr

def getErrorsStr (ml : MessageLog) : IO String := do
  let errorMsgs := ml.msgs.filter (λ m => m.severity == .error)
  let errors ← errorMsgs.mapM (λ m => m.toString)
  let errorTxt := errors.foldl (λ acc e => acc ++ "\n" ++ e) ""
  return errorTxt

unsafe def main : IO Unit := do
  -- Get files into their appropriate locations
  let (studentFileName, output) ← moveFilesIntoPlace
  getTemplateFromGitHub
  -- We need to compile the AutograderTests directory to ensure that any
  -- libraries on which we depend get compiled (even if the sheet itself fails
  -- to compile)
  compileAutograder

  -- -- Import the template (as a module, since it is known to compile)
  -- let sheetName := s!"{solutionDirName}.{solutionModuleName}".toName
  -- searchPathRef.set (← addSearchPathFromEnv {})
  -- let sheet ← importModules [{module := sheetName}] {}

  -- Import the sheet (i.e., template/stencil)
  let sheetContents ← IO.FS.readFile sheetFile
  let sheetCtx := Parser.mkInputContext sheetContents sheetFileName
  let (sheetHeader, sheetParState, sheetMsgs) ← Parser.parseHeader sheetCtx

  enableInitializersExecution
  initSearchPath (← findSysroot)

  let (sheetHeadEnv, sheetMsgs)
    ← processHeader sheetHeader {} sheetMsgs sheetCtx

  if sheetMsgs.hasErrors then
    exitWithError (instructorInfo := (← getErrorsStr sheetMsgs)) <|
      "There was an error processing the assignment template's imports. This "
        ++ "error is unexpected. Please notify your instructor and provide a "
        ++ "link to your submission."

  let sheetCmdState : Command.State := Command.mkState sheetHeadEnv sheetMsgs {}
  let sheetFrontEndState
    ← IO.processCommands sheetCtx sheetParState sheetCmdState
  let sheet := sheetFrontEndState.commandState.env


  -- Grade the student submission
  -- Source: https://github.com/adamtopaz/lean_grader/blob/master/Main.lean
  let submissionContents ← IO.FS.readFile submissionFileName
  let inputCtx := Parser.mkInputContext submissionContents studentFileName
  let (header, parserState, messages) ← Parser.parseHeader inputCtx

  let (headerEnv, messages) ← processHeader header {} messages inputCtx

  if messages.hasErrors then
    exitWithError <|
      "Your Lean file could not be processed because its header contains "
      ++ "errors. This is likely because you are attempting to import a module "
      ++ "that does not exist. A log of these errors is provided below; please "
      ++ "correct them and resubmit:\n\n"
      ++ (← getErrorsStr messages)

  let cmdState : Command.State := Command.mkState headerEnv messages {}
  let frontEndState ← IO.processCommands inputCtx parserState cmdState
  let messages := frontEndState.commandState.messages
  let submissionEnv := frontEndState.commandState.env

  let output := output ++
    if messages.hasErrors
    then "Warning: Your submission contains one or more errors, which are "
          ++ "listed below. You should attempt to correct these errors prior "
          ++ "to your final submission. Any responses with errors will be "
          ++ "treated by the autograder as containing \"sorry.\"\n"
          ++ (← getErrorsStr messages)
    else ""

  -- Provide debug info for staff
  IO.println "Submission compilation output:"
  let os ← messages.toList.mapM (λ m => m.toString)
  IO.println <| os.foldl (·++·) ""

  let tests ← gradeSubmission sheet submissionEnv
  let results : GradingResults := { tests, output }
  IO.FS.writeFile resultsJsonPath (toJson results).pretty<|MERGE_RESOLUTION|>--- conflicted
+++ resolved
@@ -120,7 +120,6 @@
                                 ++ s!"{constInfo.type} does not match "
                                 ++ s!"{subConstInfo.type}",
                      score := 0.0 }
-<<<<<<< HEAD
           -- * Submitted declaration must use only legal axioms
           else if let some badAx :=
             findInvalidAxiom submissionState.axioms.toList sheet submission
@@ -141,22 +140,6 @@
                     status := "passed",
                     score := pts,
                     output := "Passed all tests" }
-=======
-            else
-              let (_, submissionState) :=
-                ((CollectAxioms.collect name).run submission).run {}
-              if let some badAx :=
-                findInvalidAxiom submissionState.axioms.toList sheet submission
-                then pure { name,
-                            status := "failed",
-                            output := s!"Uses unexpected axiom {badAx}",
-                            score := 0.0 }
-              else
-                pure { name,
-                       status := "passed",
-                       score := pts,
-                       output := "Passed all tests" }
->>>>>>> 1a19d433
         else
           pure { name,
                  status := "failed",
